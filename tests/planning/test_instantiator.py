--- conflicted
+++ resolved
@@ -1,12 +1,5 @@
 import pytest
-<<<<<<< HEAD
 from pytest_mock import MockerFixture
-from torch.testing._internal.distributed.distributed_utils import (
-    create_mock_pg,
-    mock_init_dist,
-)
-=======
->>>>>>> b93fbdb3
 
 from oobleck.csrc.planning.pipeline_template import (
     LayerExecutionResults,
@@ -36,15 +29,6 @@
     def profile(self):
         return self.factory.get_dummy_profile()
 
-<<<<<<< HEAD
-    @pytest.mark.parametrize("num_gpus", [1, 2, 4])
-    def test_create_pipelines_one_template(
-        self, num_gpus: int, profile: LayerExecutionResults
-    ):
-        # Get a dummy template for 1 GPU and instantiate pipelines with it.
-        # Expected result is to have 4 identical pipelines instantiated from the template.
-        template = self.factory.get_dummy_pipeline_template(num_gpus=num_gpus)
-=======
     def test_create_pipelines_one_template(
         self, profile: LayerExecutionResults, num_gpus_per_node: int
     ):
@@ -53,7 +37,6 @@
         template = self.factory.get_dummy_pipeline_template(
             num_stages=1, num_nodes=1, num_gpus_per_node=num_gpus_per_node
         )
->>>>>>> b93fbdb3
         allreduce_across_nodes = [
             profile.at(i)._allreduce_across_nodes for i in range(profile.size)
         ]
@@ -119,68 +102,6 @@
     def test_create_pipelines_multinodes(
         self, profile: LayerExecutionResults, num_gpus_per_node: int
     ):
-<<<<<<< HEAD
-        pass
-
-    @pytest.mark.parametrize("num_gpus", [1, 2, 4], ids=lambda x: f"{x} GPUs")
-    @pytest.mark.parametrize("rank", [0, 5, 10, 15], ids=lambda x: f"rank{x}")
-    def test_pipeline_rank_index(
-        self,
-        num_gpus: int,
-        rank: int,
-        profile: LayerExecutionResults,
-        mocker: MockerFixture,
-    ):
-        world_size = 16
-        templates: PipelineTemplate = self.factory.get_dummy_pipeline_template(
-            num_gpus=num_gpus
-        )
-        allreduce_across_nodes = [l._allreduce_across_nodes for l in profile.get()]
-        instantiator = PipelineInstantiator()
-        plan = instantiator.get_best_execution_plan(
-            pipeline_templates=[templates],
-            allreduce_across_nodes=allreduce_across_nodes,
-            num_nodes=world_size,
-            global_num_microbatch=512,
-        )
-
-        total_pipeline_num = world_size // num_gpus
-        target_pipeline_index: int = rank // num_gpus
-
-        model: OobleckModel = self.factory.get_model()
-
-        # mocker.patch(
-        #     "torch.distributed.init_process_group",
-        #     return_value=mock_init_dist(rank, world_size),
-        # )
-        mock_init_dist(rank, world_size)
-        mocker.patch("deepspeed.comm.is_initialized", return_value=True)
-        mocker.patch("deepspeed.comm.get_rank", return_value=rank)
-        mocker.patch(
-            "torch.distributed.new_group",
-            return_value=create_mock_pg(None, rank, world_size, None),
-        )
-
-        dfactory = OobleckDynamicClassFactory(
-            static_factory=self.factory,
-            my_rank=rank,
-            ranks=list(range(0, 16)),
-        )
-
-        pipeline: OobleckPipeline = plan.instantiate(
-            model=model,
-            dataloader=dfactory.get_dataloader(
-                pipeline_index=target_pipeline_index,
-                num_microbatches=[TRAIN_BATCH_SIZE] * total_pipeline_num,
-            ),
-            training_args=self.factory._training_args,
-        )
-
-        # Fix it...
-        # assert pipeline.pipeline_id == target_pipeline_index
-        # assert pipeline.my_rank == rank
-        # assert len(pipeline.ranks) == num_gpus
-=======
         num_nodes = 4
         template: PipelineTemplate = self.factory.get_dummy_pipeline_template(
             num_stages=4, num_nodes=num_nodes, num_gpus_per_node=num_gpus_per_node
@@ -214,5 +135,4 @@
                 for stage in execution_plan.pipeline_templates[0].get_stages()
             )
             == profile.size
-        )
->>>>>>> b93fbdb3
+        )